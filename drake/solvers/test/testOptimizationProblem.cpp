--- conflicted
+++ resolved
@@ -55,7 +55,7 @@
 struct Unique {
   Unique() = default;
   Unique(Unique&&) = delete;
-  Unique(Unique const&) = delete;
+  Unique(Unique const&) = delete;Auto-merging drake/solvers/test/C
   static size_t numInputs() { return 1; }
   static size_t numOutputs() { return 1; }
   template <typename ScalarType>
@@ -194,13 +194,8 @@
 
   template <typename ScalarType>
   void eval(VecIn<ScalarType> const& x, VecOut<ScalarType>& y) const {
-<<<<<<< HEAD
-    DRAKE_ASSERT(x.rows() == numInputs());
-    DRAKE_ASSERT(y.rows() == numOutputs());
-=======
     DRAKE_ASSERT(static_cast<size_t>(x.rows()) == numInputs());
     DRAKE_ASSERT(static_cast<size_t>(y.rows()) == numOutputs());
->>>>>>> 2dd4106d
     y(0) = (-50.0 * x(0) * x(0)) + (42 * x(0)) - (50.0 * x(1) * x(1)) +
            (44 * x(1)) - (50.0 * x(2) * x(2)) + (45 * x(2)) -
            (50.0 * x(3) * x(3)) + (47 * x(3)) - (50.0 * x(4) * x(4)) +
@@ -272,13 +267,8 @@
 
   template <typename ScalarType>
   void eval(VecIn<ScalarType> const& x, VecOut<ScalarType>& y) const {
-<<<<<<< HEAD
-    DRAKE_ASSERT(x.rows() == numInputs());
-    DRAKE_ASSERT(y.rows() == numOutputs());
-=======
     DRAKE_ASSERT(static_cast<size_t>(x.rows()) == numInputs());
     DRAKE_ASSERT(static_cast<size_t>(y.rows()) == numOutputs());
->>>>>>> 2dd4106d
     y(0) = (-50.0 * x(0) * x(0)) + (-10.5 * x(0)) - (50.0 * x(1) * x(1)) +
            (-7.5 * x(1)) - (50.0 * x(2) * x(2)) + (-3.5 * x(2)) -
            (50.0 * x(3) * x(3)) + (-2.5 * x(3)) - (50.0 * x(4) * x(4)) +
@@ -373,13 +363,8 @@
 
   template <typename ScalarType>
   void eval(VecIn<ScalarType> const& x, VecOut<ScalarType>& y) const {
-<<<<<<< HEAD
-    DRAKE_ASSERT(x.rows() == numInputs());
-    DRAKE_ASSERT(y.rows() == numOutputs());
-=======
     DRAKE_ASSERT(static_cast<size_t>(x.rows()) == numInputs());
     DRAKE_ASSERT(static_cast<size_t>(y.rows()) == numOutputs());
->>>>>>> 2dd4106d
     y(0) = -25 * (x(0) - 2) * (x(0) - 2) + (x(1) - 2) * (x(1) - 2) -
            (x(2) - 1) * (x(2) - 1) - (x(3) - 4) * (x(3) - 4) -
            (x(4) - 1) * (x(4) - 1) - (x(5) - 4) * (x(5) - 4);
@@ -478,13 +463,8 @@
 
   template <typename ScalarType>
   void eval(VecIn<ScalarType> const& x, VecOut<ScalarType>& y) const {
-<<<<<<< HEAD
-    DRAKE_ASSERT(x.rows() == numInputs());
-    DRAKE_ASSERT(y.rows() == numOutputs());
-=======
     DRAKE_ASSERT(static_cast<size_t>(x.rows()) == numInputs());
     DRAKE_ASSERT(static_cast<size_t>(y.rows()) == numOutputs());
->>>>>>> 2dd4106d
     y(0) =
         x(0) * x(0) * (4 - 2.1 * x(0) * x(0) + x(0) * x(0) * x(0) * x(0) / 3) +
         x(0) * x(1) + x(1) * x(1) * (-4 + 4 * x(1) * x(1));
@@ -514,13 +494,8 @@
 
   template <typename ScalarType>
   void eval(VecIn<ScalarType> const& x, VecOut<ScalarType>& y) const {
-<<<<<<< HEAD
-    DRAKE_ASSERT(x.rows() == numInputs());
-    DRAKE_ASSERT(y.rows() == numOutputs());
-=======
     DRAKE_ASSERT(static_cast<size_t>(x.rows()) == numInputs());
     DRAKE_ASSERT(static_cast<size_t>(y.rows()) == numOutputs());
->>>>>>> 2dd4106d
     y(0) = -2 * x(0) + x(1) - x(2);
   }
 };

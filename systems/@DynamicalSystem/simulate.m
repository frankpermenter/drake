function [ytraj,xtraj] = simulate(obj,tspan,x0,options)
% Simulates the dynamical system (using the simulink solvers)
%
% @param tspan a 1x2 vector of the form [t0 tf]
% @param x0 a vector of length(getNumStates) which contains the initial
% state (@default calls getInitialState())
%
% @option FixedStep   for fixed-step solver only, generate output at the FixedStep spaced time points
% @option OutputOption 'RefineOutputTimes' | 'AdditionalOutputTimes' | 'SpecifiedOutputTimes' 
%            For variable step solver only
% @option OutputTimes to generate output in the time sequence options.OutputTimes

<<<<<<< HEAD
if(exist('RLCSFunction') ~=3)
    error('Sorry, it looks like yo have not run make yet. Please run configure and make, then rerun robotlib.')
=======
if(exist('DCSFunction') ~=3)
    error('Sorry, it looks like yo have not run make yet. Please run configure and make, then rerun drake.')
>>>>>>> e7beec7d
end

typecheck(tspan,'double');
if (length(tspan)<2) error('length(tspan) must be > 1'); end
if (nargin<4) options=struct([]); end
mdl = getModel(obj);

if (strcmp(get_param(mdl,'SimulationStatus'),'paused'))
  feval(mdl,[],[],[],'term');  % terminate model, in case it was still running before
end

pstruct = obj.simulink_params;
pstruct.StartTime = num2str(tspan(1));
pstruct.StopTime = num2str(tspan(end));
if(isfield(options,'FixedStep'))%if using fixed-step solver and want to generate output at a dt spaced time line.
    solver=get_param(mdl,'Solver');
    if(strcmp(solver,'ode1')||strcmp(solver,'ode2')||strcmp(solver,'ode3')||strcmp(solver,'ode4')||strcmp(solver,'ode5'))
        pstruct.FixedStep=num2str(options.FixedStep);
    else
        warning('FixedStep option can only be used for fixed-step solver');
    end
end
if (nargin>2) % handle initial conditions
  x0 = obj.stateVectorToStructure(x0);
  assignin('base',[mdl,'_x0'],x0);
  pstruct.InitialState = [mdl,'_x0'];
  pstruct.LoadInitialState = 'on';

  if (~isempty(find_system(mdl,'ClassName','InitialCondition')))
    warning('Your model appears to have an initial conditions block in it (e.g., from SimMechanics).  That block will overwrite any initial conditions that you pass in to simulate.');
  end
end

  function traj = makeSubTrajectory(t,y)
    if (length(t)<2) keyboard; end
    
    %% attempt to identify DT outputs, and avoid interpolating them (badly) as smooth polynomials
    ts = getSampleTime(obj);
    traj={}; idx={}; yidx=1:size(y,1);
    for i=1:size(ts,2)
      if (ts(1,i)>0) % then this is a DT sample time.  try to find outputs that update only on this sample time
        n = ceil((t-ts(2,i))/ts(1,i));  % counts 0 to N
        nidx=find([1;diff(n)]);
        ydiff = y(yidx,:)-y(yidx,nidx(n-n(1)+1));
        dtidx = yidx(all(abs(ydiff)<eps,2));  
        if (~isempty(dtidx))
          n=unique(n);
          tt=(n(2:end)-1)*ts(1,i)+ts(2,i);
          traj={traj{:}, PPTrajectory(zoh([t(1);tt+eps(tt);t(end)]',[y(dtidx,1),y(dtidx,nidx(2:end)),y(dtidx,end)]))};
          idx = {idx{:}, dtidx};
          yidx = setdiff(yidx,dtidx);
        end
      end
    end
    
    if (isempty(traj)) % only CT outputs
      traj = PPTrajectory(spline(t,y));
    elseif (~isempty(yidx)) % add the CT outputs and make MixedTrajectory
      traj = {traj{:},PPTrajectory(spline(t,y(yidx,:)))};
      idx = {idx{:}, yidx};
      traj = MixedTrajectory(traj,idx);
    end
    
  end

if (nargout>0)
  if (getNumOutputs(obj)<1) error('this dynamical system doesn''t have any outputs'); end
  
  pstruct.SaveFormat = 'StructureWithTime';
  pstruct.SaveTime = 'on';
  pstruct.TimeSaveName = 'tout';
  if (nargout>1)
    pstruct.SaveState = 'on';
  else
    pstruct.SaveState = 'off';
  end
  pstruct.StateSaveName = 'xout';
  pstruct.SaveOutput = 'on';
  pstruct.OutputSaveName = 'yout';
  pstruct.LimitDataPoints = 'off';
  %pstruct.SaveOnModelUpdate = 'false';
  %pstruct.AutoSaveOptions.SaveModelOnUpdate = 'false';
  %pstruct.AutoSaveOptions.SaveBackupOnVersionUpgrade = 'false';

  if (~isDT(obj))
    pstruct.Refine = '3';  % shouldn't do anything for DT systems
  end
  
  %If we are using variable-step solver, and want to specify the output time
  if(isfield(options,'OutputOption'))
    %pstruct.OutputOption='SpecifiedOutputTimes';
    pstruct.OutputOption=options.OutputOption;
  end
  if(isfield(options,'OutputTimes'))
    pstruct.OutputTimes=['[',num2str(options.OutputTimes),']'];
  end
  
  simout = sim(mdl,pstruct);
  
  t = simout.get('tout');
  if (nargout>1) 
    xout=simout.get('xout');
    l = {xout.signals(:).label};
    xd = xout.signals(find(strcmp(l,'DSTATE'))).values';
    xc = xout.signals(find(strcmp(l,'CSTATE'))).values';
    x = [xd;xc];
  end
  y = simout.get('yout').signals.values';

  if (isDT(obj))
    ytraj = DTTrajectory(t',y);
    if (nargout>1)
      xtraj = DTTrajectory(t',xd);
    end
  else
    % note: could make this more exact.  see comments in bug# 623.

    % find any zero-crossing events (they won't have the extra refine steps)
    zcs = find(diff(t)<1e-10);
    if (length(zcs)>0) % then we have a hybrid trajectory
      zcs = [0;zcs;length(t)];
      ypptraj={}; xpptraj={};
      
      for i=1:length(zcs)-1
        % compute indices of this segment
        inds = (zcs(i)+1):zcs(i+1);
        if (length(inds)<2) % successive zero crossings?
          % commands like this are useful for debugging here:
          %  plot(y(2,:),y(3,:),'.-',y(2,zcs(2:end)),y(3,zcs(2:end)),'r*')
          %  keyboard;
          warning('successive zero crossings');
          i=i+1;
          continue;
        end
        ypptraj = {ypptraj{:},makeSubTrajectory(t([max(inds(1)-1,1),inds(2:end)]),y(:,inds))};  % use time of zc instead of 1e-10 past it.
        ypptraj{end} = setOutputFrame(ypptraj{end},obj.getOutputFrame);
        if (nargout>1)
          xpptraj = {xpptraj{:},makeSubTrajectory(t([max(inds(1)-1,1),inds(2:end)]),x(:,inds))};
          xpptraj{end} = setOutputFrame(xpptraj{end},obj.getStateFrame);
        end
        i=i+1;
      end
      if (length(ypptraj)>1)
        ytraj = HybridTrajectory(ypptraj);
        if (nargout>1)
          xtraj = HybridTrajectory(xpptraj);
        end
      else
        ytraj = ypptraj{1};
        if (nargout>1)
          xtraj = xpptraj{1};
        end
      end
    else
      ytraj = makeSubTrajectory(t,y);
      ytraj = setOutputFrame(ytraj,obj.getOutputFrame);
      if (nargout>1)
        xtraj = makeSubTrajectory(t,x);
        xtraj = setOutputFrame(xtraj,obj.getStateFrame);
      end
    end
  end
else
  sim(mdl,pstruct);
end

end<|MERGE_RESOLUTION|>--- conflicted
+++ resolved
@@ -10,13 +10,8 @@
 %            For variable step solver only
 % @option OutputTimes to generate output in the time sequence options.OutputTimes
 
-<<<<<<< HEAD
-if(exist('RLCSFunction') ~=3)
-    error('Sorry, it looks like yo have not run make yet. Please run configure and make, then rerun robotlib.')
-=======
 if(exist('DCSFunction') ~=3)
     error('Sorry, it looks like yo have not run make yet. Please run configure and make, then rerun drake.')
->>>>>>> e7beec7d
 end
 
 typecheck(tspan,'double');

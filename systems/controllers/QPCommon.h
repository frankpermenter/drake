--- conflicted
+++ resolved
@@ -1,302 +1,286 @@
-#ifndef _QPCOMMON_H_
-#define _QPCOMMON_H_
-
-#include "controlUtil.h"
-#include "drakeUtil.h"
-#include "drake/fastQP.h"
-#include "drake/gurobiQP.h"
-#include "drake/lcmt_qp_controller_input.hpp"
-#include "ExponentialPlusPiecewisePolynomial.h"
-#include <vector>
-
-const double REG = 1e-8;
-
-struct QPControllerData {
-  GRBenv *env;
-  RigidBodyManipulator* r;
-  double slack_limit; // maximum absolute magnitude of acceleration slack variable values
-  VectorXd umin,umax;
-  void* map_ptr;
-  std::set<int> active;
-
-  // preallocate memory
-  MatrixXd H, H_float, H_act;
-  VectorXd C, C_float, C_act;
-  MatrixXd B, B_act;
-  MatrixXd J;
-  Vector3d Jdotv;
-  MatrixXd J_xy;
-  Vector2d Jdotv_xy;
-  MatrixXd Hqp;
-  RowVectorXd fqp;
-  
-  // momentum controller-specific
-  MatrixXd Ag; // centroidal momentum matrix
-  Vector6d Agdot_times_v; // centroidal momentum velocity-dependent bias
-  MatrixXd Ak; // centroidal angular momentum matrix
-  Vector3d Akdot_times_v; // centroidal angular momentum velocity-dependent bias
-
-  MatrixXd W_kdot; // quadratic cost for angular momentum rate: (kdot_des - kdot)'*W*(kdot_des - kdot)
-  VectorXd w_qdd; 
-  double w_grf; 
-  double w_slack; 
-  double Kp_ang; // angular momentum (k) P gain 
-  double Kp_accel; // gain for support acceleration constraint: accel=-Kp_accel*vel
-
-  int n_body_accel_inputs;
-  int n_body_accel_eq_constraints;
-  VectorXd body_accel_input_weights;
-  int n_body_accel_bounds;
-  std::vector<int> accel_bound_body_idx;
-  std::vector<Vector6d,aligned_allocator<Vector6d>> min_body_acceleration;
-  std::vector<Vector6d,aligned_allocator<Vector6d>> max_body_acceleration;
-
-  // gurobi active set params
-  int *vbasis;
-  int *cbasis;
-  int vbasis_len;
-  int cbasis_len;
-};
-
-struct QPControllerState {
-  double t_prev;
-  bool foot_contact_prev[2];
-  VectorXd vref_integrator_state;
-  VectorXd q_integrator_state;
-  std::set<int> active;
-  int num_active_contact_pts;
-
-  // gurobi active set params
-  int *vbasis;
-  int *cbasis;
-  int vbasis_len;
-  int cbasis_len;
-};
-
-<<<<<<< HEAD
-struct PositionIndicesCache {
-  VectorXi r_leg_kny;
-  VectorXi l_leg_kny;
-  VectorXi r_leg;
-  VectorXi l_leg;
-  VectorXi r_leg_ak;
-  VectorXi l_leg_ak;
-  VectorXi arm;
-  VectorXi back_bky;
-  VectorXi back_bkz;
-  VectorXi neck;
-};
-
-=======
->>>>>>> 467971fb
-struct BodyIdsCache {
-  int r_foot;
-  int l_foot;
-  int pelvis;
-};
-   
-struct RobotPropertyCache {
-  typedef std::map<std::string, Eigen::Matrix3Xd> ContactGroupNameToContactPointsMap;
-  std::vector<ContactGroupNameToContactPointsMap> contact_groups; // one for each support
-  std::map<std::string, Eigen::VectorXi> position_indices;
-  BodyIdsCache body_ids;
-  VectorXi actuated_indices;
-  int num_bodies;
-};
-
-struct VRefIntegratorParams {
-  bool zero_ankles_on_contact;
-  double eta;
-  double delta_max;
-};
-
-struct IntegratorParams {
-  VectorXd gains;
-  VectorXd clamps;
-  double eta;
-};
-
-struct Bounds {
-  VectorXd min;
-  VectorXd max;
-};
-
-struct JointSoftLimitParams {
-  Matrix<bool, Dynamic, 1> enabled;
-  VectorXi disable_when_body_in_support;
-  VectorXd lb;
-  VectorXd ub;
-  VectorXd kp;
-  VectorXd kd;
-  VectorXd weight;
-  VectorXd k_logistic;
-};
-
-struct WholeBodyParams {
-  VectorXd Kp;
-  VectorXd Kd;
-  VectorXd w_qdd;
-
-  double damping_ratio;
-  IntegratorParams integrator;
-  Bounds qdd_bounds;
-};
-
-struct BodyMotionParams {
-  VectorXd Kp;
-  VectorXd Kd;
-  Bounds accel_bounds;
-  double weight;
-};
-
-struct AtlasHardwareGains {
-  VectorXd k_f_p;
-  VectorXd k_q_p;
-  VectorXd k_q_i;
-  VectorXd k_qd_p;
-  VectorXd ff_qd;
-  VectorXd ff_f_d;
-  VectorXd ff_const;
-  VectorXd ff_qd_d;
-};
-
-struct AtlasHardwareParams {
-  AtlasHardwareGains gains;
-  Matrix<bool, Dynamic, 1> joint_is_force_controlled;
-  Matrix<bool, Dynamic, 1> joint_is_position_controlled;
-};
-
-struct AtlasParams {
-  WholeBodyParams whole_body;
-  std::vector<BodyMotionParams> body_motion;
-  VRefIntegratorParams vref_integrator;
-  JointSoftLimitParams joint_soft_limits;
-  AtlasHardwareParams hardware;
-  Matrix3d W_kdot;
-  double Kp_ang;
-  double w_slack;
-  double slack_limit;
-  double w_grf;
-  double Kp_accel;
-  double contact_threshold;
-  double min_knee_angle;
-};
-
-struct NewQPControllerData {
-  GRBenv *env;
-  RigidBodyManipulator* r;
-  std::map<std::string,AtlasParams> param_sets;
-  RobotPropertyCache rpc;
-  void* map_ptr;
-  double default_terrain_height;
-  VectorXd umin,umax;
-  int use_fast_qp;
-  JointNames input_joint_names;
-  std::vector<std::string> state_coordinate_names;
-
-  // preallocate memory
-  MatrixXd H, H_float, H_act;
-  VectorXd C, C_float, C_act;
-  MatrixXd B, B_act;
-  MatrixXd J;
-  Vector3d Jdotv;
-  MatrixXd J_xy;
-  Vector2d Jdotv_xy;
-  MatrixXd Hqp;
-  RowVectorXd fqp;
-  VectorXd qdd_lb;
-  VectorXd qdd_ub;
-  
-  // momentum controller-specific
-  MatrixXd Ag; // centroidal momentum matrix
-  Vector6d Agdot_times_v; // centroidal momentum velocity-dependent bias
-  MatrixXd Ak; // centroidal angular momentum matrix
-  Vector3d Akdot_times_v; // centroidal angular momentum velocity-dependent bias
-
-  // logical separation for the "state", that is, things we expect to change at every iteration
-  // and which must persist to the next iteration
-  QPControllerState state;
-
-};
-
-struct DesiredBodyAcceleration {
-  int body_or_frame_id0;
-  Vector6d body_vdot;
-  double weight;
-  Bounds accel_bounds;
-  bool control_pose_when_in_contact;
-  bool use_spatial_velocity;
-  KinematicPath body_path;
-  Isometry3d T_task_to_world;
-  Vector6d weight_multiplier;
-};
-
-struct QPControllerOutput {
-  VectorXd q_ref;
-  VectorXd qd_ref;
-  VectorXd qdd;
-  VectorXd u;
-};
-
-struct QPControllerDebugData {
-  std::vector<SupportStateElement> active_supports;
-  int nc;
-  MatrixXd normals;
-  MatrixXd B;
-  VectorXd alpha;
-  VectorXd f;
-  MatrixXd Aeq;
-  VectorXd beq;
-  MatrixXd Ain_lb_ub;
-  VectorXd bin_lb_ub;
-  MatrixXd Qnfdiag;
-  MatrixXd Qneps;
-  VectorXd x_bar;
-  MatrixXd S;
-  VectorXd s1;
-  VectorXd s1dot;
-  double s2dot;
-  MatrixXd A_ls;
-  MatrixXd B_ls;
-  MatrixXd Jcom;
-  VectorXd Jcomdotv;
-  VectorXd beta;
-};
-
-struct PIDOutput {
-  VectorXd q_ref;
-  VectorXd qddot_des;
-};
-
-enum PlanShiftMode {NONE, XYZ, Z_ONLY, Z_AND_ZMP};
-
-struct QuadraticLyapunovFunction {
-  // TODO: turn this into a class with more functionality
-  MatrixXd S;
-  ExponentialPlusPiecewisePolynomial<double> s1;
-};
-
-struct RigidBodySupportStateElement {
-  // TODO: turn this into a class with more functionality
-  // TODO: consolidate with SupportStateElement?
-  int body; // TODO: should probably be a RigidBody smart pointer
-  Matrix3Xd contact_points;
-  std::vector<std::string> contact_groups; // TODO: should probably have an enum or class instead of the string
-  int contact_surface; // TODO: should probably be a different type
-};
-
-typedef std::vector<RigidBodySupportStateElement> RigidBodySupportState;
-
-std::shared_ptr<drake::lcmt_qp_controller_input> encodeQPInputLCM(const mxArray *qp_input);
-
-PIDOutput wholeBodyPID(NewQPControllerData *pdata, double t, const Ref<const VectorXd> &q, const Ref<const VectorXd> &qd, const Ref<const VectorXd> &q_des, WholeBodyParams *params);
-
-VectorXd velocityReference(NewQPControllerData *pdata, double t, const Ref<VectorXd> &q, const Ref<VectorXd> &qd, const Ref<VectorXd> &qdd, bool foot_contact[2], VRefIntegratorParams *params, RobotPropertyCache *rpc);
-
-std::vector<SupportStateElement> loadAvailableSupports(std::shared_ptr<drake::lcmt_qp_controller_input> qp_input);
-
-int setupAndSolveQP(NewQPControllerData *pdata, std::shared_ptr<drake::lcmt_qp_controller_input> qp_input, DrakeRobotState &robot_state, const Ref<Matrix<bool, Dynamic, 1>> &b_contact_force, QPControllerOutput *qp_output, std::shared_ptr<QPControllerDebugData> debug);
-
-void parseRobotPropertyCache(const mxArray *rpc_obj, RobotPropertyCache *rpc);
-
-#endif
+#ifndef _QPCOMMON_H_
+#define _QPCOMMON_H_
+
+#include "controlUtil.h"
+#include "drakeUtil.h"
+#include "drake/fastQP.h"
+#include "drake/gurobiQP.h"
+#include "drake/lcmt_qp_controller_input.hpp"
+#include "ExponentialPlusPiecewisePolynomial.h"
+#include <vector>
+
+const double REG = 1e-8;
+
+struct QPControllerData {
+  GRBenv *env;
+  RigidBodyManipulator* r;
+  double slack_limit; // maximum absolute magnitude of acceleration slack variable values
+  VectorXd umin,umax;
+  void* map_ptr;
+  std::set<int> active;
+
+  // preallocate memory
+  MatrixXd H, H_float, H_act;
+  VectorXd C, C_float, C_act;
+  MatrixXd B, B_act;
+  MatrixXd J;
+  Vector3d Jdotv;
+  MatrixXd J_xy;
+  Vector2d Jdotv_xy;
+  MatrixXd Hqp;
+  RowVectorXd fqp;
+  
+  // momentum controller-specific
+  MatrixXd Ag; // centroidal momentum matrix
+  Vector6d Agdot_times_v; // centroidal momentum velocity-dependent bias
+  MatrixXd Ak; // centroidal angular momentum matrix
+  Vector3d Akdot_times_v; // centroidal angular momentum velocity-dependent bias
+
+  MatrixXd W_kdot; // quadratic cost for angular momentum rate: (kdot_des - kdot)'*W*(kdot_des - kdot)
+  VectorXd w_qdd; 
+  double w_grf; 
+  double w_slack; 
+  double Kp_ang; // angular momentum (k) P gain 
+  double Kp_accel; // gain for support acceleration constraint: accel=-Kp_accel*vel
+
+  int n_body_accel_inputs;
+  int n_body_accel_eq_constraints;
+  VectorXd body_accel_input_weights;
+  int n_body_accel_bounds;
+  std::vector<int> accel_bound_body_idx;
+  std::vector<Vector6d,aligned_allocator<Vector6d>> min_body_acceleration;
+  std::vector<Vector6d,aligned_allocator<Vector6d>> max_body_acceleration;
+
+  // gurobi active set params
+  int *vbasis;
+  int *cbasis;
+  int vbasis_len;
+  int cbasis_len;
+};
+
+struct QPControllerState {
+  double t_prev;
+  bool foot_contact_prev[2];
+  VectorXd vref_integrator_state;
+  VectorXd q_integrator_state;
+  std::set<int> active;
+  int num_active_contact_pts;
+
+  // gurobi active set params
+  int *vbasis;
+  int *cbasis;
+  int vbasis_len;
+  int cbasis_len;
+};
+
+struct BodyIdsCache {
+  int r_foot;
+  int l_foot;
+  int pelvis;
+};
+   
+struct RobotPropertyCache {
+  typedef std::map<std::string, Eigen::Matrix3Xd> ContactGroupNameToContactPointsMap;
+  std::vector<ContactGroupNameToContactPointsMap> contact_groups; // one for each support
+  std::map<std::string, Eigen::VectorXi> position_indices;
+  BodyIdsCache body_ids;
+  VectorXi actuated_indices;
+  int num_bodies;
+};
+
+struct VRefIntegratorParams {
+  bool zero_ankles_on_contact;
+  double eta;
+  double delta_max;
+};
+
+struct IntegratorParams {
+  VectorXd gains;
+  VectorXd clamps;
+  double eta;
+};
+
+struct Bounds {
+  VectorXd min;
+  VectorXd max;
+};
+
+struct JointSoftLimitParams {
+  Matrix<bool, Dynamic, 1> enabled;
+  VectorXi disable_when_body_in_support;
+  VectorXd lb;
+  VectorXd ub;
+  VectorXd kp;
+  VectorXd kd;
+  VectorXd weight;
+  VectorXd k_logistic;
+};
+
+struct WholeBodyParams {
+  VectorXd Kp;
+  VectorXd Kd;
+  VectorXd w_qdd;
+
+  double damping_ratio;
+  IntegratorParams integrator;
+  Bounds qdd_bounds;
+};
+
+struct BodyMotionParams {
+  VectorXd Kp;
+  VectorXd Kd;
+  Bounds accel_bounds;
+  double weight;
+};
+
+struct AtlasHardwareGains {
+  VectorXd k_f_p;
+  VectorXd k_q_p;
+  VectorXd k_q_i;
+  VectorXd k_qd_p;
+  VectorXd ff_qd;
+  VectorXd ff_f_d;
+  VectorXd ff_const;
+  VectorXd ff_qd_d;
+};
+
+struct AtlasHardwareParams {
+  AtlasHardwareGains gains;
+  Matrix<bool, Dynamic, 1> joint_is_force_controlled;
+  Matrix<bool, Dynamic, 1> joint_is_position_controlled;
+};
+
+struct AtlasParams {
+  WholeBodyParams whole_body;
+  std::vector<BodyMotionParams> body_motion;
+  VRefIntegratorParams vref_integrator;
+  JointSoftLimitParams joint_soft_limits;
+  AtlasHardwareParams hardware;
+  Matrix3d W_kdot;
+  double Kp_ang;
+  double w_slack;
+  double slack_limit;
+  double w_grf;
+  double Kp_accel;
+  double contact_threshold;
+  double min_knee_angle;
+};
+
+struct NewQPControllerData {
+  GRBenv *env;
+  RigidBodyManipulator* r;
+  std::map<std::string,AtlasParams> param_sets;
+  RobotPropertyCache rpc;
+  void* map_ptr;
+  double default_terrain_height;
+  VectorXd umin,umax;
+  int use_fast_qp;
+  JointNames input_joint_names;
+  std::vector<std::string> state_coordinate_names;
+
+  // preallocate memory
+  MatrixXd H, H_float, H_act;
+  VectorXd C, C_float, C_act;
+  MatrixXd B, B_act;
+  MatrixXd J;
+  Vector3d Jdotv;
+  MatrixXd J_xy;
+  Vector2d Jdotv_xy;
+  MatrixXd Hqp;
+  RowVectorXd fqp;
+  VectorXd qdd_lb;
+  VectorXd qdd_ub;
+  
+  // momentum controller-specific
+  MatrixXd Ag; // centroidal momentum matrix
+  Vector6d Agdot_times_v; // centroidal momentum velocity-dependent bias
+  MatrixXd Ak; // centroidal angular momentum matrix
+  Vector3d Akdot_times_v; // centroidal angular momentum velocity-dependent bias
+
+  // logical separation for the "state", that is, things we expect to change at every iteration
+  // and which must persist to the next iteration
+  QPControllerState state;
+
+};
+
+struct DesiredBodyAcceleration {
+  int body_or_frame_id0;
+  Vector6d body_vdot;
+  double weight;
+  Bounds accel_bounds;
+  bool control_pose_when_in_contact;
+  bool use_spatial_velocity;
+  KinematicPath body_path;
+  Isometry3d T_task_to_world;
+  Vector6d weight_multiplier;
+};
+
+struct QPControllerOutput {
+  VectorXd q_ref;
+  VectorXd qd_ref;
+  VectorXd qdd;
+  VectorXd u;
+};
+
+struct QPControllerDebugData {
+  std::vector<SupportStateElement> active_supports;
+  int nc;
+  MatrixXd normals;
+  MatrixXd B;
+  VectorXd alpha;
+  VectorXd f;
+  MatrixXd Aeq;
+  VectorXd beq;
+  MatrixXd Ain_lb_ub;
+  VectorXd bin_lb_ub;
+  MatrixXd Qnfdiag;
+  MatrixXd Qneps;
+  VectorXd x_bar;
+  MatrixXd S;
+  VectorXd s1;
+  VectorXd s1dot;
+  double s2dot;
+  MatrixXd A_ls;
+  MatrixXd B_ls;
+  MatrixXd Jcom;
+  VectorXd Jcomdotv;
+  VectorXd beta;
+};
+
+struct PIDOutput {
+  VectorXd q_ref;
+  VectorXd qddot_des;
+};
+
+enum PlanShiftMode {NONE, XYZ, Z_ONLY, Z_AND_ZMP};
+
+struct QuadraticLyapunovFunction {
+  // TODO: turn this into a class with more functionality
+  MatrixXd S;
+  ExponentialPlusPiecewisePolynomial<double> s1;
+};
+
+struct RigidBodySupportStateElement {
+  // TODO: turn this into a class with more functionality
+  // TODO: consolidate with SupportStateElement?
+  int body; // TODO: should probably be a RigidBody smart pointer
+  Matrix3Xd contact_points;
+  std::vector<std::string> contact_groups; // TODO: should probably have an enum or class instead of the string
+  int contact_surface; // TODO: should probably be a different type
+};
+
+typedef std::vector<RigidBodySupportStateElement> RigidBodySupportState;
+
+std::shared_ptr<drake::lcmt_qp_controller_input> encodeQPInputLCM(const mxArray *qp_input);
+
+PIDOutput wholeBodyPID(NewQPControllerData *pdata, double t, const Ref<const VectorXd> &q, const Ref<const VectorXd> &qd, const Ref<const VectorXd> &q_des, WholeBodyParams *params);
+
+VectorXd velocityReference(NewQPControllerData *pdata, double t, const Ref<VectorXd> &q, const Ref<VectorXd> &qd, const Ref<VectorXd> &qdd, bool foot_contact[2], VRefIntegratorParams *params, RobotPropertyCache *rpc);
+
+std::vector<SupportStateElement> loadAvailableSupports(std::shared_ptr<drake::lcmt_qp_controller_input> qp_input);
+
+int setupAndSolveQP(NewQPControllerData *pdata, std::shared_ptr<drake::lcmt_qp_controller_input> qp_input, DrakeRobotState &robot_state, const Ref<Matrix<bool, Dynamic, 1>> &b_contact_force, QPControllerOutput *qp_output, std::shared_ptr<QPControllerDebugData> debug);
+
+void parseRobotPropertyCache(const mxArray *rpc_obj, RobotPropertyCache *rpc);
+
+#endif